--- conflicted
+++ resolved
@@ -1,12 +1,7 @@
 use crate::error::{LinkedListError, Result};
 use crate::node::{Node, NodeRef};
-<<<<<<< HEAD
 use std::iter::Iterator;
-=======
-use std::cell::RefCell;
-use std::iter::Iterator;
-use std::rc::Rc;
->>>>>>> fb40dfef
+
 
 /// LinkedList is a data structure that references each item T in memory, forming
 /// a chain of referenced objects.
@@ -182,11 +177,7 @@
     /// assert_eq!(linked_list.get(0), Some("Hello".to_string()));
     /// ```
     pub fn get(&self, index: usize) -> Option<T> {
-<<<<<<< HEAD
         let mut current: Option<NodeRef<T>> = self.head.clone();
-=======
-        let mut current: NodeRef<T> = self.head.clone();
->>>>>>> fb40dfef
 
         for _i in 0..index {
             current
